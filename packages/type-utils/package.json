--- conflicted
+++ resolved
@@ -45,15 +45,11 @@
     "tsutils": "^3.21.0"
   },
   "devDependencies": {
-<<<<<<< HEAD
-    "@typescript-eslint/parser": "5.46.0",
+    "@typescript-eslint/parser": "5.46.1",
     "downlevel-dts": "*",
     "jest": "*",
     "prettier": "*",
     "rimraf": "*",
-=======
-    "@typescript-eslint/parser": "5.46.1",
->>>>>>> 3ce25494
     "typescript": "*"
   },
   "peerDependencies": {
