--- conflicted
+++ resolved
@@ -48,13 +48,9 @@
   },
   "devDependencies": {
     "@types/lodash": "*",
-<<<<<<< HEAD
-    "@typescript-eslint/parser": "5.46.0",
+    "@typescript-eslint/parser": "5.46.1",
     "jest": "*",
     "prettier": "*",
     "rimraf": "*"
-=======
-    "@typescript-eslint/parser": "5.46.1"
->>>>>>> 3ce25494
   }
 }